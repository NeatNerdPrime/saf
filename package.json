{
  "name": "@mitre/saf",
  "description": "The MITRE Security Automation Framework (SAF) Command Line Interface (CLI) brings together applications, techniques, libraries, and tools developed by MITRE and the security community to streamline security automation for systems and DevOps pipelines",
  "version": "1.1.9",
  "author": "The MITRE Security Automation Framework",
  "bin": "./bin/run",
  "bugs": "https://github.com/mitre/saf/issues",
  "dependencies": {
    "@aws-sdk/client-config-service": "^3.53.0",
<<<<<<< HEAD
    "@mitre/hdf-converters": "file:../heimdall2/libs/hdf-converters/mitre-hdf-converters-v2.6.25.tgz",
    "@mitre/heimdall-lite": "^2.6.25",
=======
    "@mitre/hdf-converters": "^2.6.26",
    "@mitre/heimdall-lite": "^2.6.26",
>>>>>>> 35dbd028
    "@oclif/core": "^1.6.0",
    "@oclif/plugin-help": "^5",
    "@oclif/plugin-plugins": "^2.0.1",
    "@oclif/plugin-version": "^1",
    "@oclif/plugin-warn-if-update-available": "^2.0.3",
    "@oclif/test": "^2.1.0",
    "@types/chai": "^4",
    "@types/express": "^4.17.13",
    "@types/flat": "^5.0.2",
    "@types/get-installed-path": "^4.0.1",
    "@types/lodash": "^4.14.178",
    "@types/mocha": "^9",
    "@types/mustache": "^4.1.2",
    "@types/node": "^17",
    "@types/objects-to-csv": "^1.3.1",
    "@types/prompt-sync": "^4.1.1",
    "@types/tmp": "^0.2.2",
    "@types/uuid": "^8.3.4",
    "@types/xml2js": "^0.4.9",
    "accurate-search": "^1.2.15",
    "aws-sdk": "^2.1074.0",
    "chai": "^4",
    "csv-parse": "^4.16.0",
    "express": "^4.17.1",
    "fast-xml-parser": "^3.19.0",
    "flat": "^5.0.2",
    "get-installed-path": "^4.0.8",
    "htmlparser2": "^7.2.0",
    "https": "^1.0.0",
    "inspecjs": "^2.6.26",
    "lodash": "^4.17.21",
    "moment": "^2.29.1",
    "mustache": "^4.2.0",
    "objects-to-csv": "^1.3.6",
    "open": "^8.4.0",
    "prompt-sync": "^4.1.6",
    "table": "^6.8.0",
    "ts-node": "^10",
    "tslib": "^2",
    "typescript": "^4.5",
    "uuid": "^8.3.2",
    "winston": "^3.6.0",
    "xlsx-populate": "^1.21.0",
    "xml2js": "^0.4.23",
    "yaml": "^1.10.2"
  },
  "devDependencies": {
    "@typescript-eslint/eslint-plugin": "^5.11.0",
    "eslint": "^8.8.0",
    "eslint-config-oclif": "^4.0",
    "eslint-config-oclif-typescript": "^1.0.2",
    "eslint-plugin-unicorn": "^42.0.0",
    "mocha": "^10",
    "oclif": "^3",
    "tmp": "^0.2.1",
    "ts-mocha": "^10.0.0"
  },
  "engines": {
    "node": ">=12.0.0"
  },
  "files": [
    "/bin",
    "/lib",
    "/help",
    "/npm-shrinkwrap.json",
    "/oclif.manifest.json"
  ],
  "homepage": "https://github.com/mitre/saf",
  "keywords": [
    "oclif"
  ],
  "license": "Apache-2.0",
  "main": "lib/index.js",
  "oclif": {
    "commands": "./lib/commands",
    "additionalHelpFlags": [
      "-h"
    ],
    "additionalVersionFlags": [
      "-v"
    ],
    "bin": "saf",
    "plugins": [
      "@oclif/plugin-version",
      "@oclif/plugin-plugins",
      "@oclif/plugin-help",
      "@oclif/plugin-warn-if-update-available"
    ],
    "macos": {
      "identifier": "org.mitre.saf"
    },
    "warn-if-update-available": {
      "timeoutInDays": 1,
      "registry": "https://www.npmjs.com/package/@mitre/saf",
      "message": "<%= config.name %> update available from <%= chalk.greenBright(config.version) %> to <%= chalk.greenBright(latest) %>."
    },
    "topicSeparator": " ",
    "topics": {
      "convert": {
        "description": "[Normalize]    Convert security results from all your security tools between common data formats"
      },
      "generate": {
        "description": "[Validate]     Set pipeline thresholds"
      },
      "harden": {
        "description": "[Harden]       Implement security baselines using Ansible, Chef, and Terraform content: Visit https://saf.mitre.org/#/harden to explore and run hardening scripts"
      },
      "scan": {
        "description": "[Validate]     Scan to get detailed security testing results: Visit https://saf.mitre.org/#/validate to explore and run inspec profiles"
      },
      "validate": {
        "description": "[Validate]     Verify pipeline thresholds"
      },
      "view": {
        "description": "[Visualize]    Identify overall security status and deep-dive to solve specific security defects"
      }
    }
  },
  "repository": "mitre/saf",
  "scripts": {
    "lint": "eslint \"**/*.ts\" --fix",
    "lint:ci": "eslint \"**/*.ts\" --max-warnings 0",
    "dev": "rm -rf lib && tsc -b && ./bin/run",
    "prepack": "rm -rf lib && tsc -b",
    "test": "ts-mocha --timeout 8000 --forbid-only \"test/**/*.test.ts\""
  },
  "types": "lib/index.d.ts"
}<|MERGE_RESOLUTION|>--- conflicted
+++ resolved
@@ -7,13 +7,8 @@
   "bugs": "https://github.com/mitre/saf/issues",
   "dependencies": {
     "@aws-sdk/client-config-service": "^3.53.0",
-<<<<<<< HEAD
-    "@mitre/hdf-converters": "file:../heimdall2/libs/hdf-converters/mitre-hdf-converters-v2.6.25.tgz",
-    "@mitre/heimdall-lite": "^2.6.25",
-=======
     "@mitre/hdf-converters": "^2.6.26",
     "@mitre/heimdall-lite": "^2.6.26",
->>>>>>> 35dbd028
     "@oclif/core": "^1.6.0",
     "@oclif/plugin-help": "^5",
     "@oclif/plugin-plugins": "^2.0.1",
