--- conflicted
+++ resolved
@@ -1,13 +1,9 @@
 import {Command, Flags} from '@oclif/core'
 import fs from 'fs'
 import {ASFFResults as Mapper} from '@mitre/hdf-converters'
-<<<<<<< HEAD
-import {checkInput, checkSuffix} from '../../utils/global'
-=======
 import {checkSuffix} from '../../utils/global'
 import _ from 'lodash'
 import path from 'path'
->>>>>>> 2764c3f4
 
 export default class Trivy2HDF extends Command {
   static usage = 'convert trivy2hdf -i <trivy-finding-json> -o <hdf-output-folder>'
@@ -30,9 +26,6 @@
       input = `{"Findings": ${fs.readFileSync(flags.input, 'utf8').trim()}}`
     }
 
-    // Check for correct input type
-    checkInput({data: input, filename: flags.input}, 'asff', 'Trivy-derived AWS Security Finding Format results')
-
     const converter = new Mapper(input)
     const results = converter.toHdf()
 
