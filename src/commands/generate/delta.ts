<<<<<<< HEAD
/* eslint-disable max-depth */
import {Flags} from '@oclif/core'
import fs from 'fs'
import {
  processInSpecProfile,
  processOVAL,
  UpdatedProfileReturn,
  updateProfileUsingXCCDF,
  processXCCDF,
  updateControl,
} from '@mitre/inspec-objects'

// eslint-disable-next-line no-warning-comments
// TODO: We shouldn't have to import like this, open issue to clean library up for inspec-objects
// test failed in updating inspec-objects to address high lvl vuln
import Profile from '@mitre/inspec-objects/lib/objects/profile'
import Control from '@mitre/inspec-objects/lib/objects/control'

import path from 'path'
import {createWinstonLogger} from '../../utils/logging'
import fse from 'fs-extra'
import Fuse from 'fuse.js'
import {execSync} from 'child_process'
import {isEmpty} from 'lodash'
import {
  addToProcessLogData,
  printBgMagentaRed,
  printBgRed,
  printBgRedRed,
  printBgYellow,
  printCyan,
  printGreen,
  printMagenta,
  printYellow,
  printYellowBgGreen,
  printYellowGreen,
  saveProcessLogData,
} from '../../utils/cliHelper'
import {BaseCommand} from '../../baseCommand'
import colors from 'colors' // eslint-disable-line no-restricted-imports
import inquirer from 'inquirer'
import inquirerFileTreeSelection from 'inquirer-file-tree-selection-prompt'
import {EventEmitter} from 'events'

export default class GenerateDelta extends BaseCommand<typeof GenerateDelta> {
  static description = 'Update an existing InSpec profile with updated XCCDF guidance'

  static flags = {
    inspecJsonFile: Flags.string({char: 'J', required: false, exclusive: ['interactive'],
      description: '(required if not --interactive) Input execution/profile (list of controls the delta is being applied from) JSON file - can be generated using the "inspec json <profile path> | jq . > profile.json" command'}),
    xccdfXmlFile: Flags.string({char: 'X', required: false, exclusive: ['interactive'],
      description: '(required if not --interactive) The XCCDF XML file containing the new guidance - in the form of .xml file'}),
    deltaOutputDir: Flags.string({char: 'o', required: false, exclusive: ['interactive'],
      description: '(required if not --interactive) The output folder for the updated profile (will contain the controls that delta was applied too) - if it is not empty, it will be overwritten. Do not use the original controls directory'}),
    ovalXmlFile: Flags.string({char: 'O', required: false, exclusive: ['interactive'],
      description: 'The OVAL XML file containing definitions used in the new guidance - in the form of .xml file'}),
    reportFile: Flags.string({char: 'r', required: false, exclusive: ['interactive'],
      description: 'Output markdown report file - must have an extension of .md'}),
=======
import {Flags} from '@oclif/core'
import fs from 'fs'
import {processInSpecProfile,
  processOVAL,
  UpdatedProfileReturn,
  updateProfileUsingXCCDF} from '@mitre/inspec-objects'
import path from 'path'
import {createWinstonLogger} from '../../utils/logging'
import fse from 'fs-extra'
import {BaseCommand} from '../../utils/oclif/baseCommand'

export default class GenerateDelta extends BaseCommand<typeof GenerateDelta> {
  static readonly description = 'Update an existing InSpec profile with updated XCCDF guidance'

  static readonly examples = [
    '<%= config.bin %> <%= command.id %> -J ./the_profile_json_file.json -X ./the_xccdf_guidance_file.xml  -o the_output_directory -O ./the_oval_file.xml -T group -r the_update_report_file.md -L debug',
  ]

  static readonly flags = {
    inspecJsonFile: Flags.string({char: 'J', required: true, description: 'Input execution/profile JSON file - can be generated using the "inspec json <profile path> | jq . > profile.json" command'}),
    xccdfXmlFile: Flags.string({char: 'X', required: true, description: 'The XCCDF XML file containing the new guidance - in the form of .xml file'}),
    ovalXmlFile: Flags.string({char: 'O', required: false, description: 'The OVAL XML file containing definitions used in the new guidance - in the form of .xml file'}),
    output: Flags.string({char: 'o', required: true, description: 'The output folder for the updated profile - if it is not empty, it will be overwritten'}),
    report: Flags.string({char: 'r', required: false, description: 'Output markdown report file - must have an extension of .md'}),
>>>>>>> e7b230df
    idType: Flags.string({
      char: 'T',
      required: false,
      exclusive: ['interactive'],
      default: 'rule',
      options: ['rule', 'group', 'cis', 'version'],
      description: "Control ID Types: 'rule' - Vulnerability IDs (ex. 'SV-XXXXX'), 'group' - Group IDs (ex. 'V-XXXXX'), 'cis' - CIS Rule IDs (ex. C-1.1.1.1), 'version' - Version IDs (ex. RHEL-07-010020 - also known as STIG IDs)",
    }),
<<<<<<< HEAD
    // New flag -M for whether to try mapping controls to new profile
    runMapControls: Flags.boolean({
      char: 'M',
      required: false,
      exclusive: ['interactive'],
      dependsOn: ['controlsDir'],
      description: 'Run the approximate string matching process',
    }),
    controlsDir: Flags.string({
      char: 'c',
      required: false,
      exclusive: ['interactive'],
      description: 'The InSpec profile directory containing the controls being updated (controls Delta is processing)'}),
  }

  static readonly examples = [
    'saf generate delta -J <profile_json_file.json> -X <xccdf_guidance_file.xml, -o <updated_controls_directory>',
    'saf generate delta -J <profile_json_file.json> -X <xccdf_guidance_file.xml, -o <updated_controls_directory> -M -c <controls_directory_being_processed_by_delta>',
  ]

  // Statistics variables
  static match = 0
  static noMatch = 0
  static dupMatch = 0
  static posMisMatch = 0
  static newXccdfControl = 0
  static oldControlsLength = 0
  static newControlsLength = 0
=======
  }

  async run() { // skipcq: JS-0044
    const {flags} = await this.parse(GenerateDelta)
>>>>>>> e7b230df

  async run() { // skipcq: JS-0044, JS-R1005
    const {flags} = await this.parse(GenerateDelta)

    // Flag variables
    let inspecJsonFile = ''
    let xccdfXmlFile = ''
    let deltaOutputDir = ''
    let ovalXmlFile = ''
    let reportFile = ''
    let idType = ''
    let runMapControls = true
    let controlsDir = ''
    let logLevel = ''

    // Process variables
    let existingProfile: any | null = null
    let updatedXCCDF: any = {}
    let ovalDefinitions: any = {}
    let processedXCCDF: any = {}
    let markDownFile = ''
    let outputProfileFolderPath = ''
    let mappedControls: any = {}

    addToProcessLogData('==================== Delta Process =====================')
    addToProcessLogData(`Date: ${new Date().toISOString()}`)

    if (flags.interactive) {
      const interactiveFlags = await getFlags()
      // Required flags
      inspecJsonFile = interactiveFlags.inspecJsonFile
      xccdfXmlFile = interactiveFlags.xccdfXmlFile
      deltaOutputDir = interactiveFlags.deltaOutputDir
      // Optional flags
      ovalXmlFile = interactiveFlags.ovalXmlFile
      reportFile = path.join(interactiveFlags.reportDirectory, interactiveFlags.reportFileName)
      idType = interactiveFlags.idType
      runMapControls = interactiveFlags.runMapControls
      controlsDir = interactiveFlags.controlsDir
      logLevel = interactiveFlags.logLevel
    } else if (this.requiredFlagsProvided(flags)) {
      // Required flags
      inspecJsonFile = flags.inspecJsonFile as string
      xccdfXmlFile = flags.xccdfXmlFile as string
      deltaOutputDir = flags.deltaOutputDir as string

      // Optional flags
      ovalXmlFile = flags.ovalXmlFile as string
      reportFile = flags.reportFile as string
      idType = flags.idType
      runMapControls = flags.runMapControls
      controlsDir = flags.controlsDir as string
      logLevel = flags.logLevel

      // Save the flags to the log object
      addToProcessLogData('Process Flags ===========================================')
      for (const key in flags) {
        if (Object.prototype.hasOwnProperty.call(flags, key)) {
          addToProcessLogData(key + '=' + flags[key as keyof typeof flags])
        }
      }
    } else {
      return
    }

    addToProcessLogData('\n')
    const logger = createWinstonLogger('generate:delta', logLevel)

    logger.warn(colors.green('╔══════════════════════════════════════════════════════════════════════════════════════════════════════════════╗'))
    logger.warn(colors.green('║ saf generate delta is officially released - report any questions/bugs to https://github.com/mitre/saf/issues ║'))
    logger.warn(colors.green('╚══════════════════════════════════════════════════════════════════════════════════════════════════════════════╝'))

    // Process the Input execution/profile JSON file. The processInSpecProfile
    // method will throw an error if an invalid profile file is provided.
    // NOTE: If mapping controls to new profile (using the -M) the
    //       existingProfile variable is re-generated as the controls change.
    logger.info('Checking if an InSpec Profile JSON file was provided...')
    try {
      if (fs.lstatSync(inspecJsonFile).isFile()) {
        // const inspecJsonFile = flags.inspecJsonFile
        logger.debug(`  Loading ${inspecJsonFile} as Profile JSON/Execution JSON`)
        existingProfile = processInSpecProfile(fs.readFileSync(inspecJsonFile, 'utf8'))
        logger.debug(`  Loaded ${inspecJsonFile} as Profile JSON/Execution JSON`)
        // addToProcessLogData(`InSpec Profile JSON file: ${inspecJsonFile}`)
      }
    } catch (error: any) {
      if (error.code === 'ENOENT') {
        logger.error(`  ERROR: No entity found for: ${inspecJsonFile}. Run the --help command to more information on expected input files.`)
        throw error
      } else {
        logger.error(`  ERROR: Unable to process Input execution/profile JSON ${inspecJsonFile} because: ${error}`)
        throw error
      }
    }

    // Validate that the provided XCDDF containing the new/updated profile
    // guidance is actually an XCCDF XML file by checking the XML schema
    // location and name space
    // eslint-disable-next-line no-warning-comments
    // TODO: Use an XML parser to determine if the provided XCCDF file is an
    //       XCCDF by checking the schema location (xsi:schemaLocation) includes xccdf
    //       and that includes an XCCDF namespace (xmlns)
    logger.info('Checking if the provided XCCDF is valid...')
    try {
      if (fs.lstatSync(xccdfXmlFile).isFile()) {
        // const xccdfXmlFile = flags.xccdfXmlFile
        const inputFile = fs.readFileSync(xccdfXmlFile, 'utf8')
        const inputFirstLine = inputFile.split('\n').slice(0, 10).join('').toLowerCase()
        if (inputFirstLine.includes('xccdf')) {
          logger.debug(`  Loading ${xccdfXmlFile} as XCCDF`)
          updatedXCCDF = inputFile
          logger.debug(`  Loaded ${xccdfXmlFile} as XCCDF`)
          // addToProcessLogData(`XCDDF file: ${xccdfXmlFile}`)
        } else {
          logger.error(`  ERROR: Unable to load ${xccdfXmlFile} as XCCDF`)
          throw new Error('Cannot load XCCDF file')
        }

        logger.debug(`  Loaded ${xccdfXmlFile} as XCCDF`)
      } else {
        throw new Error('No benchmark (XCCDF) file was provided.')
      }
    } catch (error: any) {
      if (error.code === 'ENOENT') {
        logger.error(`  ERROR: No entity found for: ${xccdfXmlFile}. Run the --help command to more information on expected input files.`)
        throw error
      } else {
        logger.error(`  ERROR: Unable to process the XCCDF XML file ${xccdfXmlFile} because: ${error}`)
        throw error
      }
    }

    // Process the OVAL XML file
    logger.info('Checking if an OVAL XML file was provided...')
    try {
      if (ovalXmlFile) {
        if (fs.lstatSync(ovalXmlFile).isFile()) {
          // const ovalXmlFile = ovalXmlFile
          const inputFile = fs.readFileSync(ovalXmlFile, 'utf8')
          const inputFirstLine = inputFile.split('\n').slice(0, 10).join('').toLowerCase()

          if (inputFirstLine.includes('oval_definitions')) {
            logger.debug(`  Loading ${ovalXmlFile} as OVAL`)
            ovalDefinitions = processOVAL(inputFile)
            logger.debug(`  Loaded ${ovalXmlFile} as OVAL`)
            // addToProcessLogData(`OVAL file: ${ovalXmlFile}`)
          } else {
            logger.error(`  ERROR: Unable to load ${ovalXmlFile} as OVAL`)
            throw new Error('Cannot load OVAL file')
          }
        } else {
          logger.error(`  ERROR: An OVAL flag option was detected, but no file was provided, received: ${ovalXmlFile}`)
          throw new Error('No OVAL file detected')
        }
      } else {
        logger.debug('  An OVAL XML file was not provided')
      }
    } catch (error: any) {
      if (error.code === 'ENOENT') {
        logger.error(`  ERROR: No entity found for: ${ovalXmlFile}. Run the --help command to more information on expected input files.`)
        throw error
      } else {
        logger.error(`  Unable to process the OVAL XML file ${ovalXmlFile} because: ${error}`)
        throw error
      }
    }

    // Process the fuzzy search logic
    logger.info('Checking if control mapping is required...')
    try {
      if (runMapControls && controlsDir) {
        logger.info('  Mapping controls from the old profile to the new profile')
        addToProcessLogData('Mapping controls from the old profile to the new profile\n')
        // Process XCCDF of new profile to get controls
        processedXCCDF = processXCCDF(updatedXCCDF, false, idType as 'cis' | 'version' | 'rule' | 'group', ovalDefinitions)
        // Create a dictionary mapping new control GIDs to their old control counterparts
        mappedControls = await this.mapControls(existingProfile, processedXCCDF)

        // const controlsDir = controlsDir

        // Iterate through each mapped control
        // key = new control, controls[key] = old control
        const controls: { [key: string]: any } = mappedControls

        // Create a directory where we are storing the newly created mapped controls
        // Do not over right the original controls in the directory (controlsDir)
        const mappedDir = this.createMappedDirectory(controlsDir)
        logger.info('  Updating controls with new control number')
        printCyan('Updating Controls ===========================================================================')
        // eslint-disable-next-line guard-for-in
        for (const key in controls) {
          printYellowGreen('        ITERATE MAP: ', `${key} --> ${controls[key]}`)
          // for each control, modify the control file in the old controls directory
          // then regenerate json profile
          const sourceControlFile = path.join(controlsDir, `${controls[key]}.rb`)
          const mappedControlFile = path.join(mappedDir, `${controls[key]}.rb`)

          if (fs.existsSync(sourceControlFile)) {
            printYellowGreen(' Processing control: ', `${sourceControlFile}`)

            // Find the line with the control name and replace it with the new control name
            // single or double quotes are used on this line, check for both
            // Template literals (`${controls[key]}`) must be used with dynamically created regular expression (RegExp() not / ... /)
            const lines = fs.readFileSync(sourceControlFile, 'utf8').split('\n')
            const controlLineIndex = lines.findIndex(line => new RegExp(`control ['"]${controls[key]}['"] do`).test(line))
            if (controlLineIndex === -1) {
              // console.log(colors.bgRed('  Control not found:'), colors.red(` ${sourceControlFile}\n`))
              printBgRedRed('  Control not found:', ` ${sourceControlFile}\n`)
            } else {
              lines[controlLineIndex] = lines[controlLineIndex].replace(new RegExp(`control ['"]${controls[key]}['"] do`), `control '${key}' do`)

              // Saved processed control to the 'mapped_controls' directory
              printYellowGreen('  Processed control: ', `${mappedControlFile}`)
              fs.writeFileSync(mappedControlFile, lines.join('\n'))

              // eslint-disable-next-line no-warning-comments
              // TODO: Maybe copy files from the source directory and rename for duplicates and to preserve source files
              printYellowGreen('Mapped control file: ', `${sourceControlFile} to reference ID ${key}`)
              printYellowBgGreen(' New do Block Title: ', `${lines[controlLineIndex]}\n`)
            }
          } else {
            printBgRedRed('  File not found at:', ` ${sourceControlFile}\n`)
          }
        }

        // Regenerate the profile json based on the updated mapped controls
        try {
          logger.info(`  Generating the profile json using the new mapped controls on: '${mappedDir}'`)
          // Get the directory name without the trailing "controls" directory
          // Here we are using the newly updated (mapped) controls
          // const profileDir = path.dirname(controlsDir)
          // eslint-disable-next-line no-warning-comments
          // TODO: normally it's 'inspec json ...' but vscode doesn't recognize my alias?
          const inspecJsonFileNew = execSync(`inspec json '${mappedDir}'`, {encoding: 'utf8', maxBuffer: 50 * 1024 * 1024})

          // Replace existing profile (inputted JSON of source profile to be mapped)
          // Allow delta to take care of the rest
          existingProfile = processInSpecProfile(inspecJsonFileNew)
        } catch (error: any) {
          logger.error(`  ERROR: Unable to generate the profile json because: ${error}`)
          throw error
        }
      } else if (runMapControls && !controlsDir) {
        logger.error('  If the -M (Run the approximate string matching process) is specified\n' +
          'the -c (The InSpec profile controls directory containing the profiles to be updated) is required')
      }
    } catch (error: any) {
      logger.error('ERROR: Could not process runMapControls flag. Check the --help command for more information on the -o flag.')
      throw error
    }

    // Process the output folder
    logger.info('Checking if provided output directory exists (create is it does not, clear if exists)...')
    try {
      // Create the folder if it doesn't exist
      if (!fs.existsSync(deltaOutputDir)) {
        fs.mkdirSync(path.join(deltaOutputDir), {recursive: true})
      }

      if (path.basename(deltaOutputDir) === 'controls') {
        logger.debug(`  Deleting existing profile folder ${deltaOutputDir}`)
        fse.emptyDirSync(deltaOutputDir)
        outputProfileFolderPath = path.dirname(deltaOutputDir)
      } else {
        const controlDir = path.join(deltaOutputDir, 'controls')
        if (fs.existsSync(controlDir)) {
          logger.debug(`  Deleting content within existing controls folder within the profile folder ${deltaOutputDir}`)
          fse.emptyDirSync(controlDir)
        } else {
          fse.mkdirSync(controlDir)
        }

        outputProfileFolderPath = deltaOutputDir
      }
    } catch (error: any) {
      logger.error(`  ERROR: Could not process delta output directory: ${deltaOutputDir}. Check the --help command for more information on the -o flag.`)
      throw error
    }

    // Set the report markdown file location
    logger.info('Checking if an output markdown report was requested...')
    if (reportFile) {
      if (fs.existsSync(reportFile) && fs.lstatSync(reportFile).isDirectory()) {
        // Not a file - directory provided
        markDownFile = path.join(reportFile, 'delta.md')
      } else if (fs.existsSync(reportFile) && fs.lstatSync(reportFile).isFile()) {
        // File name provided and exists - will be overwritten
        markDownFile = reportFile
      } else if (path.extname(reportFile) === '.md') {
        markDownFile = reportFile
      } else {
        markDownFile = path.join(outputProfileFolderPath, 'delta.md')
      }
    } else {
      logger.debug('  An output markdown reports was not requested')
    }

    // If all variables have been satisfied, we can generate the delta
    // If the -M was used the delta is generated based on the mapped controls
    logger.info('Executing the Delta process...')
    if (existingProfile && updatedXCCDF) {
      let updatedResult: UpdatedProfileReturn
<<<<<<< HEAD
      logger.debug(`  Processing XCCDF Benchmark file: ${flags.xccdfXmlFile} using ${idType} id.`)
=======
      logger.debug(`Processing XCCDF Benchmark file: ${flags.xccdfXmlFile} using ${flags.idType} id.`)
>>>>>>> e7b230df
      const idTypes = ['rule', 'group', 'cis', 'version']
      if (idTypes.includes(idType)) {
        updatedResult = updateProfileUsingXCCDF(existingProfile, updatedXCCDF, idType as 'cis' | 'version' | 'rule' | 'group', logger, ovalDefinitions)
      } else {
        logger.error(`  ERROR: Invalid ID Type: ${idType}. Check the --help command for the available ID Type options.`)
        throw new Error('Invalid ID Type')
      }

      logger.debug('  Computed the delta between the existing profile and updated benchmark.')

      updatedResult.profile.controls.forEach(control => {
        const controls = existingProfile.controls

        let index = -1
        // eslint-disable-next-line guard-for-in
        for (const i in controls) {
          const controlLine = controls[i].code.split('\n')[0]
          // NOTE: The control.id can be in the form of V-123456 or SV-123456
          //       check the entire value or just the numeric value for a match
          if (controlLine.includes(control.id) || controlLine.includes(control.id.split('-')[1])) {
            index = Number.parseInt(i, 10)
            break
          }
        }

        // Call the .toRuby verbose if the log level is debug or verbose
        const processLogLevel = Boolean(logLevel === 'debug' || logLevel === 'verbose')
        if (index >= 0) {
          // We found a mapping for this control
          const newControl = updateControl(existingProfile.controls[index], control, logger)

          logger.debug(`Writing updated control with code block for: ${control.id}.`)
          fs.writeFileSync(path.join(outputProfileFolderPath, 'controls', `${control.id}.rb`), newControl.toRuby(processLogLevel))
        } else {
          // We didn't find a mapping for this control - Old style of updating controls
          logger.debug(`Writing new control without code block for: ${control.id}.`)
          fs.writeFileSync(path.join(outputProfileFolderPath, 'controls', `${control.id}.rb`), control.toRuby(processLogLevel))
        }
      })

      logger.info(`  Writing delta file for ${existingProfile.title}`)
      fs.writeFileSync(path.join(outputProfileFolderPath, 'delta.json'), JSON.stringify(updatedResult.diff, null, 2))

      if (reportFile) {
        logger.debug('  Writing report markdown file')
        if (runMapControls) {
          const reportData = '## Map Controls\n' +
            JSON.stringify(mappedControls!, null, 2) +
            `\nTotal Mapped Controls: ${Object.keys(mappedControls!).length}\n\n` +
            `Total Controls Found on Delta Directory: ${GenerateDelta.oldControlsLength}\n` +
            `          Total Controls Found on XCCDF: ${GenerateDelta.newControlsLength}\n` +
            `                         Match Controls: ${GenerateDelta.match}\n` +
            `             Possible Mismatch Controls: ${GenerateDelta.posMisMatch}\n` +
            `               Duplicate Match Controls: ${GenerateDelta.dupMatch}\n` +
            `                      No Match Controls: ${GenerateDelta.noMatch}\n` +
            `                     New XCDDF Controls: ${GenerateDelta.newXccdfControl}\n\n` +
            updatedResult.markdown
          fs.writeFileSync(path.join(markDownFile), reportData)
        } else {
          fs.writeFileSync(path.join(markDownFile), updatedResult.markdown)
        }
      }

      // Print the process output report to current directory
      addToProcessLogData('Update Results ===========================================================================\n')
      addToProcessLogData(updatedResult.markdown)
      saveProcessLogData()
    } else {
      if (!existingProfile) {
        logger.error('  ERROR: Could not generate delta because the existingProfile variable was not satisfied.')
      }

      if (!updatedXCCDF) {
        logger.error('  ERROR: Could not generate delta because the updatedXCCDF variable was not satisfied.')
      }
    }
  }

  // Maps controls from an old profile to a new profile by updating the control IDs
  // based on matching SRG IDs and titles.
  //
  // This method uses Fuse.js for fuzzy searching, a technique of finding
  // strings that are approximately equal to a given pattern (rather than
  // exactly) to find matching controls in the new profile based on the
  // SRG ID (`tags.gtitle`). If a match is found and the titles match, the old
  // control's ID is updated to the new control's ID.
  //
  // Example usage:
  // ```typescript
  // const oldProfile = processInSpecProfile(fs.readFileSync(inspecJsonFile, 'utf8'))
  // const newProfile = processXCCDF(updatedXCCDF, false, flags.idType as 'cis' | 'version' | 'rule' | 'group', ovalDefinitions)
  // const generateDelta = new GenerateDelta()
  // generateDelta.mapControls(oldProfile, newProfile);
  // ```
  //
  // @param oldProfile - The profile containing the old controls.
  // @param newProfile - The profile containing the new controls.
  async mapControls(oldProfile: Profile, newProfile: Profile): Promise<object> {
    /*
    If a control isn't found to have a match at all, then req is missing or has been dropped
    Delta *should* be removing it automatically
    */
    const oldControls: Control[] = oldProfile.controls
    const newControls: Control[] = newProfile.controls
    GenerateDelta.oldControlsLength = oldControls.length
    GenerateDelta.newControlsLength = newControls.length

    // const {default: Fuse} = await import('fuse.js')

    const fuseOptions = {
      // isCaseSensitive: false,
      includeScore: true,
      shouldSort: true,
      includeMatches: true,
      // findAllMatches: false,
      // minMatchCharLength: 1,
      // location: 0,
      // A threshold of 0.0 requires a perfect match (of both letters and location),
      //   threshold of 1.0 would match anything
      threshold: 0.4,
      // distance: 100,
      // useExtendedSearch: false,

      // text / character movements are inherent when text is changed
      ignoreLocation: true,
      // puts weight on length of field, skews results since often text is expanded in revisions
      ignoreFieldNorm: true,
      // fieldNormWeight: 1,
      keys: ['title'],
    }
    const controlMappings: { [key: string]: string } = {}

    printCyan('Mapping Process ===========================================================================')
    // Create fuse object for searching through matchList
    const fuse = await new Fuse(oldControls, fuseOptions)

    // Map that holds processed controls and their scores
    // Need to check if a control is process multiple-times and determine which
    // control has the lower score
    const controlIdToScoreMap = new Map()
    for (const newControl of newControls) {
      // Check for existence of title, remove non-displayed characters
      // eslint-disable-next-line no-warning-comments
      // TODO: Determine whether removing symbols other than non-displayed characters is helpful
      // words separated by newlines don't have spaces between them
      if (newControl.title) {
        // Regex: [\w\s] ->  match word characters and whitespace
        //        [\r\t\f\v] -> carriage return, tab, form feed and vertical tab
        const result = fuse.search(newControl.title.replaceAll(/[^\w\s]|[\r\t\f\v]/g, '').replaceAll('\n', ''))
        if (isEmpty(result)) {
          printYellowGreen('     New XCCDF Control:', ` ${newControl.id}`)
          printBgYellow('* No Mapping Provided *\n')
          GenerateDelta.newXccdfControl++
          continue
        }

        printYellowBgGreen('Processing New Control: ', `${newControl.tags.gid}`)
        printYellowBgGreen('      newControl Title: ', `${this.updateTitle(newControl.title)}`)

        if (result[0] && result[0].score && result[0].score < 0.3) {
          if (controlIdToScoreMap.has(result[0].item.tags.gid)) {
            const score = controlIdToScoreMap.get(result[0].item.tags.gid)

            if (result[0].score < score) {
              controlIdToScoreMap.set(result[0].item.tags.gid, result[0].score)
            } else {
              printBgMagentaRed('       Duplicate match:', ` ${newControl.tags.gid} --> ${result[0].item.tags.gid}`)
              printBgMagentaRed('      oldControl Title:', ` ${this.updateTitle(result[0].item.title)}`)
              printBgMagentaRed('                 Score:', ` ${result[0].score}\n`)
              GenerateDelta.dupMatch++
              continue
            }
          }

          if (typeof newControl.tags.gid === 'string' &&
            typeof result[0].item.tags.gid === 'string') {
            // Check non displayed characters of title
            printYellowGreen('      oldControl Title: ', `${this.updateTitle(result[0].item.title)}`)
            // NOTE: We determined that 0.1 needs to be reviewed due to possible
            // words exchange that could alter the entire meaning of the title.

            if (result[0].score > 0.1) {
              // eslint-disable-next-line no-warning-comments
              // TODO: modify output report or logger to show potential mismatches
              // alternatively: add a match decision feature for high-scoring results
              printBgRed('** Potential mismatch **')
              GenerateDelta.posMisMatch++
            } else {
              GenerateDelta.match++
            }

            printYellowGreen('    Best match in list: ', `${newControl.tags.gid} --> ${result[0].item.tags.gid}`)
            printYellowGreen('                 Score: ', `${result[0].score}\n`)

            // Check if we have added an entry for the old control being processed
            // The result[0].item.tags.gid is is the old control id
            for (const key in controlMappings) {
              if (controlMappings[key] === result[0].item.tags.gid) {
                delete controlMappings[key]
                // Lets now check if this entry was previously processed
                if (controlIdToScoreMap.has(result[0].item.tags.gid)) {
                  const score = controlIdToScoreMap.get(result[0].item.tags.gid)
                  if (score > 0.1) {
                    GenerateDelta.posMisMatch--
                  } else {
                    GenerateDelta.match--
                  }

                  GenerateDelta.noMatch++
                }

                break
              }
            }

            controlMappings[newControl.tags.gid] = result[0].item.tags.gid
            controlIdToScoreMap.set(result[0].item.tags.gid, result[0].score)
          }
        } else {
          printBgRedRed('      oldControl Title:', ` ${this.updateTitle(result[0].item.title)}`)
          printBgRedRed('  No matches found for:', ` ${newControl.tags.gid} --> ${result[0].item.tags.gid}`)
          printBgRedRed('                 Score:', ` ${result[0].score} \n`)
          GenerateDelta.noMatch++
        }
      }
    }

    printCyan('Mapping Results ===========================================================================')
    printYellow('\tNew Control -> Old Control')
    for (const [key, value] of Object.entries(controlMappings)) {
      printGreen(`\t   ${key} -> ${value}`)
    }

    printYellowGreen('Total Mapped Controls: ', `${Object.keys(controlMappings).length}\n`)

    printCyan('Control Counts ================================')
    printYellowGreen('Total Controls Found on Delta Directory: ', `${GenerateDelta.oldControlsLength}`)
    printYellowGreen('          Total Controls Found on XCCDF: ', `${GenerateDelta.newControlsLength}\n`)

    printCyan('Match Statistics ==============================')
    printYellowGreen('                         Match Controls: ', `${GenerateDelta.match}`)
    printYellowGreen('             Possible Mismatch Controls: ', `${GenerateDelta.posMisMatch}`)
    printYellowGreen('               Duplicate Match Controls: ', `${GenerateDelta.dupMatch}`)
    printYellowGreen('                      No Match Controls: ', `${GenerateDelta.noMatch}`)
    printYellowGreen('                     New XCDDF Controls: ', `${GenerateDelta.newXccdfControl}\n`)

    return controlMappings
  }

  requiredFlagsProvided(flags: any): boolean {
    let missingFlags = false
    let strMsg = 'Warning: The following errors occurred:\n'

    if (!flags.inspecJsonFile) {
      strMsg += colors.dim('  Missing required flag inspecJsonFile\n')
      missingFlags = true
    }

    if (!flags.xccdfXmlFile) {
      strMsg += colors.dim('  Missing required flag xccdfXmlFile\n')
      missingFlags = true
    }

    if (!flags.deltaOutputDir) {
      strMsg += colors.dim('  Missing required flag deltaOutputDir\n')
      missingFlags = true
    }

    if (missingFlags) {
      strMsg += 'See more help with -h or --help'
      this.warn(strMsg)
    }

    return !missingFlags
  }

  updateTitle(str: string): string {
    return str
      .replaceAll('\n', String.raw``)
      .replaceAll('\r', String.raw``)
      .replaceAll('\t', String.raw``)
      .replaceAll('\f', String.raw``)
      .replaceAll('\v', String.raw``)
  }

  createMappedDirectory(controlsDir: string): string {
    const destFilePath = path.basename(controlsDir)
    const mappedDir = controlsDir.replace(destFilePath, 'mapped_controls')
    if (fs.existsSync(mappedDir)) {
      fs.rmSync(mappedDir, {recursive: true, force: true})
    }

    fs.mkdirSync(mappedDir)

    return mappedDir
  }
}

// Interactively ask the user for the arguments required for the cli.
// All flags, required and optional are asked
async function getFlags(): Promise<any> {
  // The default max listeners is set to 10. The inquire checkbox sets a
  // listener for each entry it displays, we are providing 16 entries,
  // does using 16 listeners. Need to increase the defaultMaxListeners.
  EventEmitter.defaultMaxListeners = 20

  // Register the file selection prompt
  inquirer.registerPrompt('file-tree-selection', inquirerFileTreeSelection)

  // Variable used to store the prompts (question and answers)
  const interactiveValues: {[key: string]: any} = {}

  printYellow('Provide the necessary information:')
  printGreen('  Required flag - Input execution/profile (list of controls the delta is being applied from) JSON file')
  printGreen('  Required flag - The XCCDF XML file containing the new guidance - in the form of .xml file')
  printGreen('  Required flag - The output folder for the updated profile (will contain the controls that delta was applied too)')
  printMagenta('  Optional flag - The OVAL XML file containing definitions used in the new guidance - in the form of .xml file')
  printMagenta('  Optional flag - Output markdown report file - must have an extension of .md')
  printMagenta('  Optional flag - Control ID Types: [\'rule\', \'group\', \'cis\', \'version\']')
  printMagenta('  Optional flag - Run the approximate string matching process')
  printMagenta('  Optional flag - The InSpec profile directory containing the controls being updated (controls Delta is processing)\n')

  // Required Flags
  const requiredQuestions = [
    {
      type: 'file-tree-selection',
      name: 'inspecJsonFile',
      message: 'Select the Input execution/profile (list of controls the delta is being applied from) JSON file:',
      filters: 'json',
      pageSize: 15,
      require: true,
      enableGoUpperDirectory: true,
      transformer: (input: any) => {
        const name = input.split(path.sep).pop()
        const fileExtension =  name.split('.').slice(1).pop()
        if (name[0] === '.') {
          return colors.grey(name)
        }

        if (fileExtension === 'json') {
          return colors.green(name)
        }

        return name
      },
      validate: (input: any) => {
        const name = input.split(path.sep).pop()
        const fileExtension =  name.split('.').slice(1).pop()
        if (fileExtension !== 'json') {
          return 'Not a .json file, please select another file'
        }

        return true
      },
    },
    {
      type: 'file-tree-selection',
      name: 'xccdfXmlFile',
      message: 'Select the XCCDF XML file containing the new guidance - in the form of .xml file:',
      filters: 'xml',
      pageSize: 15,
      require: true,
      enableGoUpperDirectory: true,
      transformer: (input: any) => {
        const name = input.split(path.sep).pop()
        const fileExtension =  name.split('.').slice(1).pop()
        if (name[0] === '.') {
          return colors.grey(name)
        }

        if (fileExtension === 'xml') {
          return colors.green(name)
        }

        return name
      },
      validate: (input: any) => {
        const name = input.split(path.sep).pop()
        const fileExtension =  name.split('.').slice(1).pop()
        if (fileExtension !== 'xml') {
          return 'Not a .xml file, please select another file'
        }

        return true
      },
    },
    {
      type: 'file-tree-selection',
      name: 'deltaOutputDir',
      message: 'Select the output folder for the updated profile (do not use the original controls directory):',
      pageSize: 15,
      require: true,
      onlyShowDir: true,
      enableGoUpperDirectory: true,
      transformer: (input: any) => {
        const name = input.split(path.sep).pop()
        if (name[0] === '.') {
          return colors.grey(name)
        }

        return name
      },
    },
  ]
  const askRequired = inquirer.prompt(requiredQuestions).then((answers: any) => {
    addToProcessLogData('Process Flags ============================================')
    for (const question in answers) {
      if (answers[question] !== null) {
        addToProcessLogData(question + '=' + answers[question])
        interactiveValues[question] = answers[question]
      }
    }
  })
  await askRequired

  // Optional - OVAL file Flag
  const addOvalFilePrompt = {
    type: 'list',
    name: 'useOvalFile',
    message: 'Include an OVAL XML file:',
    choices: ['true', 'false'],
    default: false,
    filter(val: string) {
      return (val === 'true')
    },
  }
  const ovalFilePrompt = {
    type: 'file-tree-selection',
    name: 'ovalXmlFile',
    message: 'Select the OVAL XML file containing definitions used in the new guidance - in the form of .xml file:',
    filters: 'xml',
    pageSize: 15,
    require: true,
    enableGoUpperDirectory: true,
    transformer: (input: any) => {
      const name = input.split(path.sep).pop()
      const fileExtension =  name.split('.').slice(1).pop()
      if (name[0] === '.') {
        return colors.grey(name)
      }

      if (fileExtension === 'xml') {
        return colors.green(name)
      }

      return name
    },
    validate: (input: any) => {
      const name = input.split(path.sep).pop()
      const fileExtension =  name.split('.').slice(1).pop()
      if (fileExtension !== 'xml') {
        return 'Not a .xml file, please select another file'
      }

      return true
    },
  }
  let askOvalFile: any
  const askOvalOptional = inquirer.prompt(addOvalFilePrompt).then((addOvalAnswer: any) => {
    if (addOvalAnswer.useOvalFile === true) {
      addToProcessLogData('useOvalFile=true')
      interactiveValues.useOvalFile = true
      askOvalFile = inquirer.prompt(ovalFilePrompt).then((answer: any) => {
        for (const question in answer) {
          if (answer[question] !== null) {
            addToProcessLogData(question + '=' + answer[question])
            interactiveValues[question] = answer[question]
          }
        }
      })
    } else {
      addToProcessLogData('useOvalFile=false')
      interactiveValues.useOvalFile = false
    }
  }).finally(async () => {
    await askOvalFile
  })
  await askOvalOptional

  // Optional - Map controls using fuzzy logic
  const useFuzzyLogicPrompt = {
    type: 'list',
    name: 'runMapControls',
    message: 'Run the approximate string matching process (fuzzy logic):',
    choices: ['true', 'false'],
    default: true,
    filter(val: string) {
      return (val === 'true')
    },
  }
  const fuzzyLogicPrompt =     {
    type: 'file-tree-selection',
    name: 'controlsDir',
    message: 'Select the InSpec profile directory containing the controls being updated (controls Delta is processing):',
    pageSize: 15,
    require: true,
    onlyShowDir: true,
    enableGoUpperDirectory: true,
    transformer: (input: any) => {
      const name = input.split(path.sep).pop()
      if (name[0] === '.') {
        return colors.grey(name)
      }

      return name
    },
  }
  const askFuzzyLogicOptional = inquirer.prompt(useFuzzyLogicPrompt).then(async (fuzzyLogicAnswer: any) => {
    if (fuzzyLogicAnswer.runMapControls === true) {
      addToProcessLogData('runMapControls=true')
      interactiveValues.runMapControls = true
      const askFuzzyLogicDir = inquirer.prompt(fuzzyLogicPrompt).then((answer: any) => {
        for (const question in answer) {
          if (answer[question] !== null) {
            addToProcessLogData(question + '=' + answer[question])
            interactiveValues[question] = answer[question]
          }
        }
      })
      await askFuzzyLogicDir
    } else {
      addToProcessLogData('runMapControls=false')
      interactiveValues.runMapControls = false
    }
  })
  await askFuzzyLogicOptional

  // Optional - Generate markdown report from Inspect-objects process
  const generateReportPrompt = {
    type: 'list',
    name: 'generateReport',
    message: 'Generate the Inspect-Object process markdown report file:',
    choices: ['true', 'false'],
    default: false,
    filter(val: string) {
      return (val === 'true')
    },
  }
  const reportFilePrompt = [
    {
      type: 'file-tree-selection',
      name: 'reportDirectory',
      message: 'Select the output directory for the markdown report file:',
      pageSize: 15,
      require: true,
      onlyShowDir: true,
      enableGoUpperDirectory: true,
      transformer: (input: any) => {
        const name = input.split(path.sep).pop()
        if (name[0] === '.') {
          return colors.grey(name)
        }

        return name
      },
    },
    {
      type: 'input',
      name: 'reportFileName',
      message: 'Specify the output report filename (must have an extension of .md):',
      require: true,
      default() {
        return 'deltaProcessReport.md'
      },
    },
  ]

  let askReportFile: any
  const askReportOptional = inquirer.prompt(generateReportPrompt).then((genReportAnswer: any) => {
    if (genReportAnswer.generateReport === true) {
      addToProcessLogData('generateReport=true')
      interactiveValues.generateReport = true
      askReportFile = inquirer.prompt(reportFilePrompt).then((answer: any) => {
        for (const question in answer) {
          if (answer[question] !== null) {
            addToProcessLogData(question + '=' + answer[question])
            interactiveValues[question] = answer[question]
          }
        }
      })
    } else {
      addToProcessLogData('generateReport=false')
      interactiveValues.generateReport = false
    }
  }).finally(async () => {
    await askReportFile
  })
  await askReportOptional

  // Optional - Select what group Id to process the controls and Log Level
  const otherOptionalPrompts = [
    {
      type: 'rawlist',
      name: 'idType',
      message: 'Select the Control ID Type used to process the controls:',
      choices: ['rule', 'group', 'cis', 'version'],
      default() {
        return 'rule'
      },
      filter(val: string) {
        return val.toLowerCase()
      },
    },
    {
      type: 'rawlist',
      name: 'logLevel',
      message: 'Select the log level:',
      choices: ['info', 'warn', 'debug', 'verbose'],
      default() {
        return 'info'
      },
      filter(val: string) {
        return val.toLowerCase()
      },
    },
  ]
  const askOptional = inquirer.prompt(otherOptionalPrompts).then((answers: any) => {
    for (const question in answers) {
      if (answers[question] !== null) {
        addToProcessLogData(question + '=' + answers[question])
        interactiveValues[question] = answers[question]
      }
    }
  })
  await askOptional
  return interactiveValues
}<|MERGE_RESOLUTION|>--- conflicted
+++ resolved
@@ -1,4 +1,3 @@
-<<<<<<< HEAD
 /* eslint-disable max-depth */
 import {Flags} from '@oclif/core'
 import fs from 'fs'
@@ -57,32 +56,6 @@
       description: 'The OVAL XML file containing definitions used in the new guidance - in the form of .xml file'}),
     reportFile: Flags.string({char: 'r', required: false, exclusive: ['interactive'],
       description: 'Output markdown report file - must have an extension of .md'}),
-=======
-import {Flags} from '@oclif/core'
-import fs from 'fs'
-import {processInSpecProfile,
-  processOVAL,
-  UpdatedProfileReturn,
-  updateProfileUsingXCCDF} from '@mitre/inspec-objects'
-import path from 'path'
-import {createWinstonLogger} from '../../utils/logging'
-import fse from 'fs-extra'
-import {BaseCommand} from '../../utils/oclif/baseCommand'
-
-export default class GenerateDelta extends BaseCommand<typeof GenerateDelta> {
-  static readonly description = 'Update an existing InSpec profile with updated XCCDF guidance'
-
-  static readonly examples = [
-    '<%= config.bin %> <%= command.id %> -J ./the_profile_json_file.json -X ./the_xccdf_guidance_file.xml  -o the_output_directory -O ./the_oval_file.xml -T group -r the_update_report_file.md -L debug',
-  ]
-
-  static readonly flags = {
-    inspecJsonFile: Flags.string({char: 'J', required: true, description: 'Input execution/profile JSON file - can be generated using the "inspec json <profile path> | jq . > profile.json" command'}),
-    xccdfXmlFile: Flags.string({char: 'X', required: true, description: 'The XCCDF XML file containing the new guidance - in the form of .xml file'}),
-    ovalXmlFile: Flags.string({char: 'O', required: false, description: 'The OVAL XML file containing definitions used in the new guidance - in the form of .xml file'}),
-    output: Flags.string({char: 'o', required: true, description: 'The output folder for the updated profile - if it is not empty, it will be overwritten'}),
-    report: Flags.string({char: 'r', required: false, description: 'Output markdown report file - must have an extension of .md'}),
->>>>>>> e7b230df
     idType: Flags.string({
       char: 'T',
       required: false,
@@ -91,7 +64,7 @@
       options: ['rule', 'group', 'cis', 'version'],
       description: "Control ID Types: 'rule' - Vulnerability IDs (ex. 'SV-XXXXX'), 'group' - Group IDs (ex. 'V-XXXXX'), 'cis' - CIS Rule IDs (ex. C-1.1.1.1), 'version' - Version IDs (ex. RHEL-07-010020 - also known as STIG IDs)",
     }),
-<<<<<<< HEAD
+
     // New flag -M for whether to try mapping controls to new profile
     runMapControls: Flags.boolean({
       char: 'M',
@@ -120,12 +93,6 @@
   static newXccdfControl = 0
   static oldControlsLength = 0
   static newControlsLength = 0
-=======
-  }
-
-  async run() { // skipcq: JS-0044
-    const {flags} = await this.parse(GenerateDelta)
->>>>>>> e7b230df
 
   async run() { // skipcq: JS-0044, JS-R1005
     const {flags} = await this.parse(GenerateDelta)
@@ -428,11 +395,7 @@
     logger.info('Executing the Delta process...')
     if (existingProfile && updatedXCCDF) {
       let updatedResult: UpdatedProfileReturn
-<<<<<<< HEAD
       logger.debug(`  Processing XCCDF Benchmark file: ${flags.xccdfXmlFile} using ${idType} id.`)
-=======
-      logger.debug(`Processing XCCDF Benchmark file: ${flags.xccdfXmlFile} using ${flags.idType} id.`)
->>>>>>> e7b230df
       const idTypes = ['rule', 'group', 'cis', 'version']
       if (idTypes.includes(idType)) {
         updatedResult = updateProfileUsingXCCDF(existingProfile, updatedXCCDF, idType as 'cis' | 'version' | 'rule' | 'group', logger, ovalDefinitions)
